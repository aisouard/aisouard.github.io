{% if post.header.teaser %}
  {% capture teaser %}{{ post.header.teaser }}{% endcapture %}
{% else %}
  {% assign teaser = site.teaser %}
{% endif %}

{% if post.id %}
  {% assign title = post.title | markdownify | remove: "<p>" | remove: "</p>" %}
{% else %}
  {% assign title = post.title %}
{% endif %}

<div class="{{ include.type | default: 'list' }}__item">
  <article class="archive__item" itemscope itemtype="https://schema.org/CreativeWork">
    {% if include.type == "grid" and teaser %}
      <div class="archive__item-teaser">
        <img src="{{ teaser | relative_url }}" alt="">
      </div>
    {% endif %}
<<<<<<< HEAD
    <div class="archive__item-content">
      <h2 class="archive__item-title" itemprop="headline">
        {% if post.link %}
          <a href="{{ post.link }}">{{ title }}</a> <a href="{{ post.url | relative_url }}" rel="permalink"><i class="fas fa-link" aria-hidden="true" title="permalink"></i><span class="sr-only">Permalink</span></a>
        {% else %}
          <a href="{{ post.url | relative_url }}" rel="permalink">{{ title }}</a>
        {% endif %}
      </h2>
      {% if post.read_time %}
        <p class="page__meta">
          <i class="fas fa-fw fa-calendar-alt" aria-hidden="true"></i> {{ site.data.ui-text[site.locale].date_label | default: "Updated:" }} <time datetime="{{ post.date | date: "%Y-%m-%d" }}">{{ post.date | date: "%B %-d, %Y" }}</time>
          - <i class="far fa-clock" aria-hidden="true"></i> {% include read-time.html %}
        </p>
      {% endif %}
      {% if post.excerpt %}<p class="archive__item-excerpt" itemprop="description">{{ post.excerpt | markdownify | strip_html | truncate: 160 }}</p>{% endif %}
    </div>
=======
    <h2 class="archive__item-title no_toc" itemprop="headline">
      {% if post.link %}
        <a href="{{ post.link }}">{{ title }}</a> <a href="{{ post.url | relative_url }}" rel="permalink"><i class="fas fa-link" aria-hidden="true" title="permalink"></i><span class="sr-only">Permalink</span></a>
      {% else %}
        <a href="{{ post.url | relative_url }}" rel="permalink">{{ title }}</a>
      {% endif %}
    </h2>
    {% include page__meta.html type=include.type %}
    {% if post.excerpt %}<p class="archive__item-excerpt" itemprop="description">{{ post.excerpt | markdownify | strip_html | truncate: 160 }}</p>{% endif %}
>>>>>>> 9ab55b6c
  </article>
</div><|MERGE_RESOLUTION|>--- conflicted
+++ resolved
@@ -17,7 +17,6 @@
         <img src="{{ teaser | relative_url }}" alt="">
       </div>
     {% endif %}
-<<<<<<< HEAD
     <div class="archive__item-content">
       <h2 class="archive__item-title" itemprop="headline">
         {% if post.link %}
@@ -34,16 +33,5 @@
       {% endif %}
       {% if post.excerpt %}<p class="archive__item-excerpt" itemprop="description">{{ post.excerpt | markdownify | strip_html | truncate: 160 }}</p>{% endif %}
     </div>
-=======
-    <h2 class="archive__item-title no_toc" itemprop="headline">
-      {% if post.link %}
-        <a href="{{ post.link }}">{{ title }}</a> <a href="{{ post.url | relative_url }}" rel="permalink"><i class="fas fa-link" aria-hidden="true" title="permalink"></i><span class="sr-only">Permalink</span></a>
-      {% else %}
-        <a href="{{ post.url | relative_url }}" rel="permalink">{{ title }}</a>
-      {% endif %}
-    </h2>
-    {% include page__meta.html type=include.type %}
-    {% if post.excerpt %}<p class="archive__item-excerpt" itemprop="description">{{ post.excerpt | markdownify | strip_html | truncate: 160 }}</p>{% endif %}
->>>>>>> 9ab55b6c
   </article>
 </div>